/*
 * Copyright 2020 The Backstage Authors
 *
 * Licensed under the Apache License, Version 2.0 (the "License");
 * you may not use this file except in compliance with the License.
 * You may obtain a copy of the License at
 *
 *     http://www.apache.org/licenses/LICENSE-2.0
 *
 * Unless required by applicable law or agreed to in writing, software
 * distributed under the License is distributed on an "AS IS" BASIS,
 * WITHOUT WARRANTIES OR CONDITIONS OF ANY KIND, either express or implied.
 * See the License for the specific language governing permissions and
 * limitations under the License.
 */

import { makeStyles } from '@material-ui/core/styles';
import useMediaQuery from '@material-ui/core/useMediaQuery';
import classnames from 'classnames';
import React, { useState, useContext, PropsWithChildren, useRef } from 'react';
import { sidebarConfig, SidebarContext } from './config';
import { BackstageTheme } from '@backstage/theme';
import { SidebarPinStateContext } from './Page';
import { MobileSidebar } from './MobileSidebar';
import DoubleArrowRight from './icons/DoubleArrowRight';
import DoubleArrowLeft from './icons/DoubleArrowLeft';

export type SidebarClassKey = 'drawer' | 'drawerOpen';

const useStyles = makeStyles<BackstageTheme>(
  theme => ({
    drawer: {
      display: 'flex',
      flexFlow: 'column nowrap',
      alignItems: 'flex-start',
      position: 'fixed',
      left: 0,
      top: 0,
      bottom: 0,
      zIndex: 1000,
      background: theme.palette.navigation.background,
      overflowX: 'hidden',
      msOverflowStyle: 'none',
      scrollbarWidth: 'none',
      width: sidebarConfig.drawerWidthClosed,
      transition: theme.transitions.create('width', {
        easing: theme.transitions.easing.sharp,
        duration: theme.transitions.duration.shortest,
      }),
      '& > *': {
        flexShrink: 0,
      },
      '&::-webkit-scrollbar': {
        display: 'none',
      },
    },
    expandButton: {
      background: 'none',
      border: 'none',
      color: theme.palette.navigation.color,
      width: '100%',
      cursor: 'pointer',
      position: 'relative',
      height: 48,
    },
    arrows: {
      position: 'absolute',
      right: 10,
    },
    drawerOpen: {
      width: sidebarConfig.drawerWidthOpen,
      transition: theme.transitions.create('width', {
        easing: theme.transitions.easing.sharp,
        duration: theme.transitions.duration.shorter,
      }),
    },
  }),
  { name: 'BackstageSidebar' },
);

enum State {
  Closed,
  Idle,
  Open,
}

type Props = {
  openDelayMs?: number;
  closeDelayMs?: number;
  disableExpandOnHover?: boolean;
};

const DesktopSidebar = ({
  openDelayMs = sidebarConfig.defaultOpenDelayMs,
  closeDelayMs = sidebarConfig.defaultCloseDelayMs,
  children,
}: PropsWithChildren<Props>) => {
  const classes = useStyles();
  const isSmallScreen = useMediaQuery<BackstageTheme>(theme =>
    theme.breakpoints.down('md'),
  );
  const [state, setState] = useState(State.Closed);
  const hoverTimerRef = useRef<number>();
  const { isPinned } = useContext(SidebarPinStateContext);

  const handleOpen = () => {
    if (isPinned) {
      return;
    }
    if (hoverTimerRef.current) {
      clearTimeout(hoverTimerRef.current);
      hoverTimerRef.current = undefined;
    }
    if (state !== State.Open && !isSmallScreen) {
      hoverTimerRef.current = window.setTimeout(() => {
        hoverTimerRef.current = undefined;
        setState(State.Open);
      }, openDelayMs);

      setState(State.Idle);
    }
  };

  const handleClose = () => {
    if (isPinned) {
      return;
    }
    if (hoverTimerRef.current) {
      clearTimeout(hoverTimerRef.current);
      hoverTimerRef.current = undefined;
    }
    if (state === State.Idle) {
      setState(State.Closed);
    } else if (state === State.Open) {
      hoverTimerRef.current = window.setTimeout(() => {
        hoverTimerRef.current = undefined;
        setState(State.Closed);
      }, closeDelayMs);
    }
  };

  const isOpen = (state === State.Open && !isSmallScreen) || isPinned;

  // TODO: Generalize
  const setOpen = (open: boolean) => {
    if (open) {
      handleOpen();
    } else {
      handleClose();
    }
  };

  return (
    <SidebarContext.Provider
      value={{
        isOpen,
        setOpen,
      }}
    >
      <div
        onMouseEnter={handleOpen}
        onFocus={handleOpen}
        onMouseLeave={handleClose}
        onBlur={handleClose}
        data-testid="sidebar-root"
        className={clsx(classes.drawer, {
          [classes.drawerOpen]: isOpen,
        })}
      >
<<<<<<< HEAD
        {children}
      </div>
    </SidebarContext.Provider>
  );
};

export const Sidebar = ({ children }: React.PropsWithChildren<Props>) => {
  const isMobileScreen = useMediaQuery<BackstageTheme>(theme =>
    theme.breakpoints.down('xs'),
=======
        <div
          className={classnames(classes.drawer, {
            [classes.drawerOpen]: isOpen,
          })}
        >
          {children}
        </div>
      </SidebarContext.Provider>
    </div>
>>>>>>> 562be0b4
  );

  return isMobileScreen ? (
    <MobileSidebar>{children}</MobileSidebar>
  ) : (
    <DesktopSidebar>{children}</DesktopSidebar>
  );
};

/**
 * A button which allows you to expand the sidebar when clicked.
 * Use optionally to replace sidebar's expand-on-hover feature with expand-on-click.
 *
 * @public
 */
export const SidebarExpandButton = () => {
  const classes = useStyles();
  const { isOpen, setOpen } = useContext(SidebarContext);
  const { isPinned } = useContext(SidebarPinStateContext);
  const isSmallScreen = useMediaQuery<BackstageTheme>(theme =>
    theme.breakpoints.down('md'),
  );

  if (isPinned || isSmallScreen || !setOpen) {
    return null;
  }

  const handleClick = () => {
    setOpen(!isOpen);
  };

  return (
    <button
      onClick={handleClick}
      className={classes.expandButton}
      aria-label="Expand Sidebar"
      data-testid="sidebar-expand-button"
    >
      <div className={classes.arrows}>
        {isOpen ? <DoubleArrowLeft /> : <DoubleArrowRight />}
      </div>
    </button>
  );
};<|MERGE_RESOLUTION|>--- conflicted
+++ resolved
@@ -163,11 +163,10 @@
         onMouseLeave={handleClose}
         onBlur={handleClose}
         data-testid="sidebar-root"
-        className={clsx(classes.drawer, {
+        className={classnames(classes.drawer, {
           [classes.drawerOpen]: isOpen,
         })}
       >
-<<<<<<< HEAD
         {children}
       </div>
     </SidebarContext.Provider>
@@ -177,17 +176,6 @@
 export const Sidebar = ({ children }: React.PropsWithChildren<Props>) => {
   const isMobileScreen = useMediaQuery<BackstageTheme>(theme =>
     theme.breakpoints.down('xs'),
-=======
-        <div
-          className={classnames(classes.drawer, {
-            [classes.drawerOpen]: isOpen,
-          })}
-        >
-          {children}
-        </div>
-      </SidebarContext.Provider>
-    </div>
->>>>>>> 562be0b4
   );
 
   return isMobileScreen ? (
