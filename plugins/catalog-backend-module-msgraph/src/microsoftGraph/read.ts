--- conflicted
+++ resolved
@@ -33,62 +33,13 @@
   OrganizationTransformer,
   UserTransformer,
 } from './types';
-<<<<<<< HEAD
-
-const PAGE_SIZE = 999;
-
-/**
- * The default implementation of the transformation from a graph user entry to
- * a User entity.
- *
- * @public
- */
-export async function defaultUserTransformer(
-  user: MicrosoftGraph.User,
-  userPhoto?: string,
-): Promise<UserEntity | undefined> {
-  if (!user.id || !user.displayName || !user.mail) {
-    return undefined;
-  }
-
-  const name = normalizeEntityName(user.mail);
-  const entity: UserEntity = {
-    apiVersion: 'backstage.io/v1alpha1',
-    kind: 'User',
-    metadata: {
-      name,
-      annotations: {
-        [MICROSOFT_EMAIL_ANNOTATION]: user.mail!,
-        [MICROSOFT_GRAPH_USER_ID_ANNOTATION]: user.id!,
-      },
-    },
-    spec: {
-      profile: {
-        displayName: user.displayName!,
-        email: user.mail!,
-
-        // TODO: Additional fields?
-        // jobTitle: user.jobTitle || undefined,
-        // officeLocation: user.officeLocation || undefined,
-        // mobilePhone: user.mobilePhone || undefined,
-      },
-      memberOf: [],
-    },
-  };
-
-  if (userPhoto) {
-    entity.spec.profile!.picture = userPhoto;
-  }
-
-  return entity;
-}
-=======
 import {
   defaultGroupTransformer,
   defaultOrganizationTransformer,
   defaultUserTransformer,
 } from './defaultTransformers';
->>>>>>> 2496a09d
+
+const PAGE_SIZE = 999;
 
 export async function readMicrosoftGraphUsers(
   client: MicrosoftGraphClient,
